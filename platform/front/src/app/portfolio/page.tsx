--- conflicted
+++ resolved
@@ -5,32 +5,6 @@
 import { useRouter } from 'next/navigation';
 import Sidebar from '@/components/Sidebar';
 
-<<<<<<< HEAD
-interface Portfolio {
-  id: string;
-  name: string;
-  base_currency_code: string;
-  balances: Balance[];
-}
-
-interface Balance {
-  qty: string;
-  asset_code: string;
-  asset_name: string;
-}
-
-export default function PortfolioPage() {
-  const { user, isLoading } = useAuth();
-  const router = useRouter();
-  const [portfolio, setPortfolio] = useState<Portfolio | null>(null);
-  const [cryptoPrices, setCryptoPrices] = useState<Record<string, number>>({});
-  const [totalValue, setTotalValue] = useState(0);
-  const [isLoadingData, setIsLoadingData] = useState(true);
-
-  // API endpoints
-  const PORTFOLIO_API = 'http://localhost:8001';
-  const TEST_USER_ID = '1';
-=======
 interface Balance {
   asset_id: number;
   asset_symbol: string;
@@ -67,7 +41,6 @@
             'Authorization': `Bearer ${token}`
           }
         });
->>>>>>> 5147671e
 
         if (!response.ok) {
           throw new Error('Failed to fetch portfolios');
@@ -95,97 +68,7 @@
     }
   }, [user, isLoading, router]);
 
-<<<<<<< HEAD
-  useEffect(() => {
-    // Fetch prices and refresh every 30 seconds
-    fetchCryptoPrices();
-    const priceInterval = setInterval(fetchCryptoPrices, 30000);
-    return () => clearInterval(priceInterval);
-  }, []);
-
-  useEffect(() => {
-    // Recalculate total value when portfolio or prices change
-    if (portfolio && Object.keys(cryptoPrices).length > 0) {
-      calculateTotalValue();
-    }
-  }, [portfolio, cryptoPrices]);
-
-  const fetchPortfolioData = async () => {
-    try {
-      setIsLoadingData(true);
-      const response = await fetch(`${PORTFOLIO_API}/portfolio/${TEST_USER_ID}`, {
-        headers: {
-          'x-user-id': TEST_USER_ID
-        }
-      });
-      if (response.ok) {
-        const portfolios = await response.json();
-        if (portfolios.length > 0) {
-          setPortfolio(portfolios[0]);
-        }
-      }
-    } catch (error) {
-      console.error('Failed to fetch portfolio:', error);
-    } finally {
-      setIsLoadingData(false);
-    }
-  };
-
-  const fetchCryptoPrices = async () => {
-    try {
-      const symbols = ['BTCUSDT', 'ETHUSDT', 'BNBUSDT', 'XRPUSDT', 'SOLUSDT', 'ADAUSDT', 'DOGEUSDT', 'TRXUSDT', 'MATICUSDT', 'AVAXUSDT'];
-      const pricesPromises = symbols.map(async (symbol) => {
-        const response = await fetch(`https://api.binance.com/api/v3/ticker/price?symbol=${symbol}`);
-        const data = await response.json();
-        return { symbol, price: parseFloat(data.price) };
-      });
-      
-      const pricesData = await Promise.all(pricesPromises);
-      const pricesMap: Record<string, number> = {};
-      
-      pricesData.forEach(({ symbol, price }) => {
-        const coinCode = symbol.replace('USDT', '');
-        pricesMap[coinCode] = price;
-      });
-      
-      // Add stablecoins at $1
-      pricesMap['USDT'] = 1;
-      pricesMap['USDC'] = 1;
-      pricesMap['USD'] = 1;
-      
-      setCryptoPrices(pricesMap);
-    } catch (error) {
-      console.error('Failed to fetch crypto prices:', error);
-    }
-  };
-
-  const calculateTotalValue = () => {
-    if (!portfolio) return;
-    
-    let total = 0;
-    portfolio.balances.forEach(balance => {
-      const price = cryptoPrices[balance.asset_code] || 0;
-      const quantity = parseFloat(balance.qty);
-      total += price * quantity;
-    });
-    
-    setTotalValue(total);
-  };
-
-  const getAssetValue = (balance: Balance) => {
-    const price = cryptoPrices[balance.asset_code] || 0;
-    const quantity = parseFloat(balance.qty);
-    return price * quantity;
-  };
-
-  const getTotalAssets = () => {
-    return portfolio?.balances?.filter(b => parseFloat(b.qty) > 0).length || 0;
-  };
-
-  if (isLoading || isLoadingData) {
-=======
   if (isLoading || loading) {
->>>>>>> 5147671e
     return (
       <div className="min-h-screen flex items-center justify-center bg-gray-900">
         <div className="text-white text-xl">Loading...</div>
@@ -234,13 +117,7 @@
             </div>
             <div className="text-right">
               <p className="text-sm text-gray-400">Account Balance</p>
-<<<<<<< HEAD
-              <p className="text-xl font-bold text-green-400">
-                ${totalValue.toLocaleString(undefined, { minimumFractionDigits: 2, maximumFractionDigits: 2 })}
-              </p>
-=======
               <p className="text-xl font-bold text-green-400">${totalValue.toFixed(2)}</p>
->>>>>>> 5147671e
             </div>
           </div>
         </header>
@@ -249,39 +126,20 @@
           <div className="grid grid-cols-1 md:grid-cols-3 gap-6 mb-6">
             <div className="bg-gray-800 rounded-lg border border-gray-700 p-6">
               <h3 className="text-lg font-medium text-white mb-2">Total Value</h3>
-<<<<<<< HEAD
-              <p className="text-3xl font-bold text-green-400">
-                ${totalValue.toLocaleString(undefined, { minimumFractionDigits: 2, maximumFractionDigits: 2 })}
-              </p>
-              <p className="text-sm text-gray-400 mt-1">Live market value</p>
-=======
               <p className="text-3xl font-bold text-green-400">${totalValue.toFixed(2)}</p>
               <p className="text-sm text-gray-400 mt-1">All portfolios</p>
->>>>>>> 5147671e
             </div>
 
             <div className="bg-gray-800 rounded-lg border border-gray-700 p-6">
-<<<<<<< HEAD
-              <h3 className="text-lg font-medium text-white mb-2">Assets</h3>
-              <p className="text-3xl font-bold text-white">{getTotalAssets()}</p>
-              <p className="text-sm text-gray-400 mt-1">Active positions</p>
-=======
               <h3 className="text-lg font-medium text-white mb-2">Portfolios</h3>
               <p className="text-3xl font-bold text-white">{portfolios.length}</p>
               <p className="text-sm text-gray-400 mt-1">Active portfolios</p>
->>>>>>> 5147671e
             </div>
 
             <div className="bg-gray-800 rounded-lg border border-gray-700 p-6">
-<<<<<<< HEAD
-              <h3 className="text-lg font-medium text-white mb-2">Diversification</h3>
-              <p className="text-3xl font-bold text-blue-400">{getTotalAssets()}</p>
-              <p className="text-sm text-gray-400 mt-1">Different cryptocurrencies</p>
-=======
               <h3 className="text-lg font-medium text-white mb-2">Assets</h3>
               <p className="text-3xl font-bold text-white">{totalAssets}</p>
               <p className="text-sm text-gray-400 mt-1">Active positions</p>
->>>>>>> 5147671e
             </div>
           </div>
 
@@ -300,51 +158,6 @@
                   </tr>
                 </thead>
                 <tbody className="text-white">
-<<<<<<< HEAD
-                  {portfolio?.balances
-                    ?.filter(balance => parseFloat(balance.qty) > 0)
-                    ?.sort((a, b) => getAssetValue(b) - getAssetValue(a))
-                    ?.map((balance) => {
-                      const price = cryptoPrices[balance.asset_code] || 0;
-                      const value = getAssetValue(balance);
-                      const allocation = totalValue > 0 ? (value / totalValue) * 100 : 0;
-                      
-                      return (
-                        <tr key={balance.asset_code} className="border-b border-gray-700 hover:bg-gray-700/50">
-                          <td className="py-3 font-medium">
-                            <div className="flex items-center">
-                              <div className="w-8 h-8 bg-gradient-to-r from-orange-500 to-yellow-500 rounded-full flex items-center justify-center mr-3">
-                                <span className="text-xs font-bold text-white">{balance.asset_code.substring(0, 2)}</span>
-                              </div>
-                              {balance.asset_code}
-                            </div>
-                          </td>
-                          <td className="py-3 text-gray-300">{balance.asset_name}</td>
-                          <td className="py-3">{parseFloat(balance.qty).toFixed(balance.asset_code === 'BTC' ? 8 : 2)}</td>
-                          <td className="py-3">
-                            ${price > 0 ? price.toLocaleString(undefined, { 
-                              minimumFractionDigits: price < 1 ? 4 : 2, 
-                              maximumFractionDigits: price < 1 ? 4 : 2 
-                            }) : 'N/A'}
-                          </td>
-                          <td className="py-3 text-green-400 font-medium">
-                            ${value.toLocaleString(undefined, { minimumFractionDigits: 2, maximumFractionDigits: 2 })}
-                          </td>
-                          <td className="py-3">
-                            <div className="flex items-center">
-                              <div className="w-16 bg-gray-600 rounded-full h-2 mr-2">
-                                <div 
-                                  className="bg-blue-500 h-2 rounded-full" 
-                                  style={{ width: `${Math.min(allocation, 100)}%` }}
-                                ></div>
-                              </div>
-                              <span className="text-sm">{allocation.toFixed(1)}%</span>
-                            </div>
-                          </td>
-                        </tr>
-                      );
-                    })}
-=======
                   {allBalances.length > 0 ? (
                     allBalances.map((balance, index) => {
                       const total = parseFloat(balance.available) + parseFloat(balance.locked);
@@ -367,7 +180,6 @@
                       </td>
                     </tr>
                   )}
->>>>>>> 5147671e
                 </tbody>
               </table>
               {(!portfolio?.balances || portfolio.balances.length === 0) && (
