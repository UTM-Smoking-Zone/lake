'use client';

import { useEffect, useState } from 'react';
import { useAuth } from '@/contexts/AuthContext';
import { useRouter } from 'next/navigation';
import Sidebar from '@/components/Sidebar';
import TradingFormSimple from '@/components/TradingFormSimple';import PortfolioBalance from '@/components/PortfolioBalance';
interface CoinData {
  name: string;
  symbol: string;
  icon: string;
  price: string;
  changePercent: number;
  changeColor: 'green' | 'red';
  volume: string;
  marketCap: string;
}

export default function TradingPage() {
  const { user, isLoading } = useAuth();
  const router = useRouter();
  const [TradingChart, setTradingChart] = useState<any>(null);
  const [coinsList, setCoinsList] = useState<CoinData[]>([]);
  const [selectedCoin, setSelectedCoin] = useState<string | null>(null);
  const [selectedCoinData, setSelectedCoinData] = useState<CoinData | null>(null);
  const [isLoadingCoins, setIsLoadingCoins] = useState(false);

  // Trading form state
  const [side, setSide] = useState<'buy' | 'sell'>('buy');
  const [orderType, setOrderType] = useState<'market' | 'limit' | 'stop'>('market');
  const [amount, setAmount] = useState('');
  const [quantity, setQuantity] = useState('');
  const [price, setPrice] = useState('');
  const [isSubmitting, setIsSubmitting] = useState(false);
  const [orderMessage, setOrderMessage] = useState<{type: 'success' | 'error', text: string} | null>(null);

  // Mapping of crypto symbols to Binance trading pairs
  const cryptoMapping = {
    BTC: 'BTCUSDT',
    ETH: 'ETHUSDT', 
    BNB: 'BNBUSDT',
    XRP: 'XRPUSDT',
    SOL: 'SOLUSDT',
    ADA: 'ADAUSDT',
    DOGE: 'DOGEUSDT',
    TRX: 'TRXUSDT',
    MATIC: 'MATICUSDT',
    AVAX: 'AVAXUSDT'
  };

  const cryptoConfig = [
    { name: 'Bitcoin', symbol: 'BTC', icon: '#F7931A' },
    { name: 'Ethereum', symbol: 'ETH', icon: '#627EEA' },
    { name: 'BNB', symbol: 'BNB', icon: '#F3BA2F' },
    { name: 'XRP', symbol: 'XRP', icon: '#23292F' },
    { name: 'Solana', symbol: 'SOL', icon: '#9945FF' },
    { name: 'Cardano', symbol: 'ADA', icon: '#0033AD' },
    { name: 'Dogecoin', symbol: 'DOGE', icon: '#C2A633' },
    { name: 'TRON', symbol: 'TRX', icon: '#FF060A' },
    { name: 'Polygon', symbol: 'MATIC', icon: '#8247E5' },
    { name: 'Avalanche', symbol: 'AVAX', icon: '#E84142' }
  ];

  const fetchCryptoData = async () => {
    setIsLoadingCoins(true);
    try {
      const symbols = Object.values(cryptoMapping);
      const response = await fetch(
        `https://api.binance.com/api/v3/ticker/24hr?symbols=${encodeURIComponent(JSON.stringify(symbols))}`
      );
      
      if (!response.ok) {
        throw new Error(`HTTP error! status: ${response.status}`);
      }
      
      const dataArray = await response.json();
      const data = dataArray.reduce((acc: any, item: any) => {
        acc[item.symbol] = item;
        return acc;
      }, {});

      const updatedCoins = cryptoConfig.map((config) => {
        const binanceSymbol = cryptoMapping[config.symbol as keyof typeof cryptoMapping];
        const coinData = data[binanceSymbol];
        
        const price = coinData ? parseFloat(coinData.lastPrice) : 0;
        const change = coinData ? parseFloat(coinData.priceChangePercent) : 0;
        const volume = coinData ? parseFloat(coinData.volume) : 0;
        const quoteVolume = coinData ? parseFloat(coinData.quoteVolume) : 0;
        
        return {
          name: config.name,
          symbol: config.symbol,
          icon: config.icon,
          price: `$${price.toFixed(price < 1 ? 4 : 2)}`,
          changePercent: parseFloat(change.toFixed(2)),
          changeColor: change >= 0 ? 'green' as const : 'red' as const,
          volume: `${(volume / 1000).toFixed(0)}K`,
          marketCap: `$${(quoteVolume / 1000000).toFixed(1)}M`
        };
      });

      setCoinsList(updatedCoins);
    } catch (error) {
      console.error('Error fetching crypto data:', error);
    } finally {
      setIsLoadingCoins(false);
    }
  };

  const handleCoinSelect = (symbol: string) => {
    const coinData = coinsList.find(coin => coin.symbol === symbol);
    setSelectedCoin(symbol);
    setSelectedCoinData(coinData || null);
  };

  const handleSubmitOrder = async () => {
    if (!user || !selectedCoin) return;

    setIsSubmitting(true);
    setOrderMessage(null);

    try {
      // Get CSRF token from localStorage (stored during login/register)
      const csrfToken = localStorage.getItem('csrfToken');
      if (!csrfToken) {
        throw new Error('CSRF token not found. Please log in again.');
      }

      const token = localStorage.getItem('token');
      const orderData = {
        symbol_id: 1, // TODO: Map selectedCoin to symbol_id from database
        portfolio_id: 1, // TODO: Get from user's actual portfolio
        side,
        type: orderType,
        quantity: parseFloat(quantity) || 0,
        price: orderType === 'limit' || orderType === 'stop' ? parseFloat(price) : null
      };

      const response = await fetch('http://localhost:8000/api/orders', {
        method: 'POST',
        headers: {
          'Content-Type': 'application/json',
          'Authorization': `Bearer ${token}`,
          'X-CSRF-Token': csrfToken
        },
        credentials: 'include',
        body: JSON.stringify(orderData)
      });

      if (!response.ok) {
        const errorData = await response.json();
        throw new Error(errorData.error || 'Failed to create order');
      }

      const result = await response.json();
      setOrderMessage({
        type: 'success',
        text: `Order created successfully! Order ID: ${result.order?.id || 'N/A'}`
      });

      // Reset form
      setQuantity('');
      setPrice('');
      setAmount('');

    } catch (error) {
      console.error('Order submission error:', error);
      setOrderMessage({
        type: 'error',
        text: error instanceof Error ? error.message : 'Failed to submit order'
      });
    } finally {
      setIsSubmitting(false);
    }
  };

  useEffect(() => {
    if (!isLoading && !user) {
      router.push('/auth');
    }
  }, [user, isLoading, router]);

  useEffect(() => {
    fetchCryptoData();
    // Import component only on client side
    import('../../components/TradingChart').then((mod) => {
      setTradingChart(() => mod.default);
    });
  }, []);

  if (isLoading) {
    return (
      <div className="min-h-screen flex items-center justify-center bg-gray-900">
        <div className="text-white text-xl">Loading...</div>
      </div>
    );
  }

  if (!user) {
    return null;
  }

  return (
    <div className="flex min-h-screen bg-gray-900">
      <Sidebar />
      
      <div className="flex-1 flex flex-col">
        <header className="bg-gray-800 border-b border-gray-700 px-6 py-4">
          <div className="flex justify-between items-center">
            <div>
              <h1 className="text-xl font-bold text-white">Trading Center</h1>
              <p className="text-sm text-gray-400">
                {selectedCoin ? `Trading ${selectedCoin}/USDT` : 'Choose a cryptocurrency to start trading'}
              </p>
            </div>
            <div className="text-right">
              <p className="text-sm text-gray-400">Available Balance</p>
              <PortfolioBalance />
            </div>
          </div>
        </header>

        <main className="flex-1 p-6">
          {!selectedCoin ? (
            <>
              <div className="mb-6">
                <h2 className="text-2xl font-bold mb-2 text-white">Select Cryptocurrency</h2>
                <p className="text-gray-400">Choose from our top 10 cryptocurrencies to start trading</p>
              </div>

              <div className="bg-gray-800 rounded-lg border border-gray-700">
                <div className="px-6 py-4 border-b border-gray-700">
                  <h3 className="text-lg font-semibold text-white">Available Cryptocurrencies</h3>
                </div>
                
                {isLoadingCoins ? (
                  <div className="p-8 text-center">
                    <div className="text-gray-400">Loading market data...</div>
                  </div>
                ) : (
                  <div className="overflow-hidden">
                    <table className="w-full">
                      <thead className="bg-gray-700">
                        <tr>
                          <th className="px-6 py-3 text-left text-xs font-medium text-gray-300 uppercase tracking-wider">
                            Cryptocurrency
                          </th>
                          <th className="px-6 py-3 text-left text-xs font-medium text-gray-300 uppercase tracking-wider">
                            Price
                          </th>
                          <th className="px-6 py-3 text-left text-xs font-medium text-gray-300 uppercase tracking-wider">
                            24h Change
                          </th>
                          <th className="px-6 py-3 text-left text-xs font-medium text-gray-300 uppercase tracking-wider">
                            Volume
                          </th>
                          <th className="px-6 py-3 text-left text-xs font-medium text-gray-300 uppercase tracking-wider">
                            Market Cap
                          </th>
                          <th className="px-6 py-3 text-left text-xs font-medium text-gray-300 uppercase tracking-wider">
                            Action
                          </th>
                        </tr>
                      </thead>
                      <tbody className="bg-gray-800 divide-y divide-gray-700">
                        {coinsList.map((coin, index) => (
                          <tr key={coin.symbol} className="hover:bg-gray-700 transition-colors cursor-pointer">
                            <td className="px-6 py-4 whitespace-nowrap">
                              <div className="flex items-center gap-3">
                                <div 
                                  className="w-10 h-10 rounded-full flex items-center justify-center text-white font-bold"
                                  style={{backgroundColor: coin.icon}}
                                >
                                  {coin.symbol.slice(0, 2)}
                                </div>
                                <div>
                                  <div className="text-sm font-medium text-white">{coin.symbol}</div>
                                  <div className="text-sm text-gray-400">{coin.name}</div>
                                </div>
                              </div>
                            </td>
                            <td className="px-6 py-4 whitespace-nowrap text-sm font-medium text-white">
                              {coin.price}
                            </td>
                            <td className="px-6 py-4 whitespace-nowrap">
                              <span className={`text-sm font-medium ${coin.changeColor === 'green' ? 'text-green-400' : 'text-red-400'}`}>
                                {coin.changeColor === 'green' ? '+' : ''}{coin.changePercent}%
                              </span>
                            </td>
                            <td className="px-6 py-4 whitespace-nowrap text-sm text-gray-300">
                              {coin.volume}
                            </td>
                            <td className="px-6 py-4 whitespace-nowrap text-sm text-gray-300">
                              {coin.marketCap}
                            </td>
                            <td className="px-6 py-4 whitespace-nowrap">
                              <button 
                                onClick={() => handleCoinSelect(coin.symbol)}
                                className="bg-blue-600 hover:bg-blue-500 text-white text-sm font-medium px-4 py-2 rounded-lg transition-colors"
                              >
                                Trade {coin.symbol}
                              </button>
                            </td>
                          </tr>
                        ))}
                      </tbody>
                    </table>
                  </div>
                )}
              </div>
            </>
          ) : (
            <>
              <div className="mb-6 flex justify-between items-center">
                <div>
                  <h2 className="text-2xl font-bold mb-2 text-white">{selectedCoin}/USDT Trading</h2>
                  <p className="text-gray-400">Real-time trading interface</p>
                </div>
                <button
                  onClick={() => setSelectedCoin(null)}
                  className="bg-gray-700 hover:bg-gray-600 text-white px-4 py-2 rounded-lg transition-colors"
                >
                  ← Back to Coin Selection
                </button>
              </div>

              <div className="grid grid-cols-1 xl:grid-cols-4 gap-6">
                {/* Chart Section */}
                <div className="xl:col-span-3">
                  <div className="bg-gray-800 rounded-lg border border-gray-700 p-6">
                    {TradingChart && selectedCoin ? (
                      <TradingChart 
                        backendBaseUrl="http://localhost:3001"
                        symbol={`${selectedCoin}USDT`}
                        interval="1m"
                      />
                    ) : (
                      <div className="w-full h-[520px] flex items-center justify-center">
                        <div className="text-gray-400">Loading chart...</div>
                      </div>
                    )}
                  </div>
                </div>

                {/* Trading Panel */}
                <div className="xl:col-span-1">
<<<<<<< HEAD
                  <TradingFormSimple 
                    selectedCoin={selectedCoin}
                    selectedCoinData={selectedCoinData}
                    onTradeSuccess={() => {
                      // Refresh data after successful trade
                      fetchCryptoData();
                    }}
                  />
=======
                  <div className="bg-gray-800 rounded-lg border border-gray-700 p-6">
                    <h3 className="text-lg font-semibold text-white mb-4">Trade {selectedCoin}</h3>
                    
                    {/* Trading Form */}
                    <div className="space-y-4">
                      {orderMessage && (
                        <div className={`p-3 rounded-lg ${orderMessage.type === 'success' ? 'bg-green-900/50 text-green-400' : 'bg-red-900/50 text-red-400'}`}>
                          {orderMessage.text}
                        </div>
                      )}

                      <div className="flex bg-gray-700 rounded-lg p-1">
                        <button
                          onClick={() => setSide('buy')}
                          className={`flex-1 py-2 px-3 rounded-md text-sm font-medium ${side === 'buy' ? 'bg-green-600 text-white' : 'text-gray-400 hover:text-white'}`}
                        >
                          Buy
                        </button>
                        <button
                          onClick={() => setSide('sell')}
                          className={`flex-1 py-2 px-3 rounded-md text-sm font-medium ${side === 'sell' ? 'bg-red-600 text-white' : 'text-gray-400 hover:text-white'}`}
                        >
                          Sell
                        </button>
                      </div>

                      <div>
                        <label className="block text-sm font-medium text-gray-300 mb-2">Order Type</label>
                        <select
                          value={orderType}
                          onChange={(e) => setOrderType(e.target.value as any)}
                          className="w-full bg-gray-700 border border-gray-600 rounded-lg px-3 py-2 text-white"
                        >
                          <option value="market">Market</option>
                          <option value="limit">Limit</option>
                          <option value="stop">Stop</option>
                        </select>
                      </div>

                      {(orderType === 'limit' || orderType === 'stop') && (
                        <div>
                          <label className="block text-sm font-medium text-gray-300 mb-2">Price (USDT)</label>
                          <input
                            type="number"
                            value={price}
                            onChange={(e) => setPrice(e.target.value)}
                            placeholder="0.00"
                            className="w-full bg-gray-700 border border-gray-600 rounded-lg px-3 py-2 text-white"
                          />
                        </div>
                      )}

                      <div>
                        <label className="block text-sm font-medium text-gray-300 mb-2">Amount (USDT)</label>
                        <input
                          type="number"
                          value={amount}
                          onChange={(e) => setAmount(e.target.value)}
                          placeholder="0.00"
                          className="w-full bg-gray-700 border border-gray-600 rounded-lg px-3 py-2 text-white"
                        />
                      </div>

                      <div>
                        <label className="block text-sm font-medium text-gray-300 mb-2">Quantity ({selectedCoin})</label>
                        <input
                          type="number"
                          value={quantity}
                          onChange={(e) => setQuantity(e.target.value)}
                          placeholder="0.00000000"
                          className="w-full bg-gray-700 border border-gray-600 rounded-lg px-3 py-2 text-white"
                        />
                      </div>

                      <button
                        onClick={handleSubmitOrder}
                        disabled={isSubmitting || !quantity || ((orderType === 'limit' || orderType === 'stop') && !price)}
                        className={`w-full font-medium py-3 rounded-lg transition-colors ${
                          side === 'buy'
                            ? 'bg-green-600 hover:bg-green-500 disabled:bg-green-800'
                            : 'bg-red-600 hover:bg-red-500 disabled:bg-red-800'
                        } text-white disabled:cursor-not-allowed disabled:opacity-50`}
                      >
                        {isSubmitting ? 'Submitting...' : `${side === 'buy' ? 'Buy' : 'Sell'} ${selectedCoin}`}
                      </button>

                      <div className="text-xs text-gray-400 mt-4">
                        <div className="flex justify-between">
                          <span>Available:</span>
                          <span>12,459.30 USDT</span>
                        </div>
                        <div className="flex justify-between">
                          <span>Fee (0.1%):</span>
                          <span>~1.25 USDT</span>
                        </div>
                      </div>
                    </div>
                  </div>
>>>>>>> 5147671e

                  {/* Market Info */}
                  <div className="bg-gray-800 rounded-lg border border-gray-700 p-4 mt-4">
                    <h4 className="text-sm font-medium text-gray-300 mb-3">Market Info</h4>
                    <div className="space-y-2 text-xs">
                      <div className="flex justify-between">
                        <span className="text-gray-400">Current Price:</span>
                        <span className="text-white">{selectedCoinData?.price || '$--'}</span>
                      </div>
                      <div className="flex justify-between">
                        <span className="text-gray-400">24h Change:</span>
                        <span className={`${selectedCoinData?.changeColor === 'green' ? 'text-green-400' : 'text-red-400'}`}>
                          {selectedCoinData?.changePercent ? `${selectedCoinData.changeColor === 'green' ? '+' : ''}${selectedCoinData.changePercent}%` : '--'}
                        </span>
                      </div>
                      <div className="flex justify-between">
                        <span className="text-gray-400">24h Volume:</span>
                        <span className="text-white">{selectedCoinData?.volume || '--'} {selectedCoin}</span>
                      </div>
                      <div className="flex justify-between">
                        <span className="text-gray-400">Market Cap:</span>
                        <span className="text-white">{selectedCoinData?.marketCap || '--'}</span>
                      </div>
                    </div>
                  </div>
                </div>
              </div>
            </>
          )}
        </main>
      </div>
    </div>
  );
}<|MERGE_RESOLUTION|>--- conflicted
+++ resolved
@@ -345,16 +345,6 @@
 
                 {/* Trading Panel */}
                 <div className="xl:col-span-1">
-<<<<<<< HEAD
-                  <TradingFormSimple 
-                    selectedCoin={selectedCoin}
-                    selectedCoinData={selectedCoinData}
-                    onTradeSuccess={() => {
-                      // Refresh data after successful trade
-                      fetchCryptoData();
-                    }}
-                  />
-=======
                   <div className="bg-gray-800 rounded-lg border border-gray-700 p-6">
                     <h3 className="text-lg font-semibold text-white mb-4">Trade {selectedCoin}</h3>
                     
@@ -453,7 +443,6 @@
                       </div>
                     </div>
                   </div>
->>>>>>> 5147671e
 
                   {/* Market Info */}
                   <div className="bg-gray-800 rounded-lg border border-gray-700 p-4 mt-4">
