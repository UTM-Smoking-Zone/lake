'use client';

import { createContext, useContext, useState, useEffect, ReactNode } from 'react';
import { useRouter } from 'next/navigation';

interface User {
  id: string;
  email: string;
  firstName?: string;
  lastName?: string;
}

interface AuthContextType {
  user: User | null;
  login: (email: string, password: string) => Promise<void>;
  register: (email: string, password: string, firstName?: string, lastName?: string) => Promise<void>;
  logout: () => void;
  isLoading: boolean;
}

const AuthContext = createContext<AuthContextType | undefined>(undefined);

export function AuthProvider({ children }: { children: ReactNode }) {
  const [user, setUser] = useState<User | null>(null);
  const [isLoading, setIsLoading] = useState(true);
  const router = useRouter();

  useEffect(() => {
    // Check for stored token and validate
    const token = localStorage.getItem('token');
    if (token) {
      fetchProfile(token);
    } else {
      setIsLoading(false);
    }
  }, []);

  const fetchProfile = async (token: string) => {
    try {
      const response = await fetch('http://localhost:8006/users/profile', {
        headers: {
          'Authorization': `Bearer ${token}`,
        },
      });
      
      if (response.ok) {
        const userData = await response.json();
        setUser({
          id: userData.id?.toString() || 'unknown',
          email: userData.email || 'unknown',
          firstName: userData.display_name?.split(' ')[0] || 'User',
          lastName: userData.display_name?.split(' ')[1] || ''
        });
      } else {
        localStorage.removeItem('token');
      }
    } catch (error) {
      console.error('Error fetching profile:', error);
      localStorage.removeItem('token');
    } finally {
      setIsLoading(false);
    }
  };

  const login = async (email: string, password: string) => {
    const response = await fetch('http://localhost:8000/api/auth/login', {
      method: 'POST',
      headers: {
        'Content-Type': 'application/json',
      },
      credentials: 'include', // Include cookies for CSRF
      body: JSON.stringify({ email, password }),
    });

    if (!response.ok) {
      const error = await response.json();
      throw new Error(error.error || 'Login failed');
    }

<<<<<<< HEAD
    const data = await response.json();

    // Store both JWT token and CSRF token
    if (data.token) {
      localStorage.setItem('token', data.token);
    }
    if (data.csrfToken) {
      localStorage.setItem('csrfToken', data.csrfToken);
    }

    setUser({
      id: data.user?.id?.toString() || 'unknown',
      email: data.user?.email || email,
      firstName: data.user?.display_name?.split(' ')[0],
      lastName: data.user?.display_name?.split(' ')[1]
=======
    const userData = await response.json();
    
    // Store real JWT token if available, otherwise use simple token
    const token = userData.token || 'authenticated';
    localStorage.setItem('token', token);
    
    setUser({
      id: userData.id?.toString() || 'unknown',
      email: userData.email || email,
      firstName: userData.display_name?.split(' ')[0] || 'User',
      lastName: userData.display_name?.split(' ')[1] || ''
>>>>>>> 3c7f1e7f
    });
    router.push('/dashboard');
  };

  const register = async (email: string, password: string, firstName?: string, lastName?: string) => {
    const response = await fetch('http://localhost:8000/api/auth/register', {
      method: 'POST',
      headers: {
        'Content-Type': 'application/json',
      },
      credentials: 'include', // Include cookies for CSRF
      body: JSON.stringify({
        email,
        password,
        first_name: firstName,
        last_name: lastName
      }),
    });

    if (!response.ok) {
      const error = await response.json();
      throw new Error(error.error || 'Registration failed');
    }

    const data = await response.json();

    // Store both JWT token and CSRF token
    if (data.token) {
      localStorage.setItem('token', data.token);
    }
    if (data.csrfToken) {
      localStorage.setItem('csrfToken', data.csrfToken);
    }

    setUser({
      id: data.user?.id?.toString() || 'unknown',
      email: data.user?.email || email,
      firstName: firstName,
      lastName: lastName
    });
    router.push('/dashboard');
  };

  const logout = () => {
    localStorage.removeItem('token');
    localStorage.removeItem('csrfToken');
    setUser(null);
    router.push('/');
  };

  return (
    <AuthContext.Provider value={{ user, login, register, logout, isLoading }}>
      {children}
    </AuthContext.Provider>
  );
}

export function useAuth() {
  const context = useContext(AuthContext);
  if (context === undefined) {
    throw new Error('useAuth must be used within an AuthProvider');
  }
  return context;
}<|MERGE_RESOLUTION|>--- conflicted
+++ resolved
@@ -63,12 +63,11 @@
   };
 
   const login = async (email: string, password: string) => {
-    const response = await fetch('http://localhost:8000/api/auth/login', {
+    const response = await fetch('http://localhost:8006/users/login', {
       method: 'POST',
       headers: {
         'Content-Type': 'application/json',
       },
-      credentials: 'include', // Include cookies for CSRF
       body: JSON.stringify({ email, password }),
     });
 
@@ -77,23 +76,6 @@
       throw new Error(error.error || 'Login failed');
     }
 
-<<<<<<< HEAD
-    const data = await response.json();
-
-    // Store both JWT token and CSRF token
-    if (data.token) {
-      localStorage.setItem('token', data.token);
-    }
-    if (data.csrfToken) {
-      localStorage.setItem('csrfToken', data.csrfToken);
-    }
-
-    setUser({
-      id: data.user?.id?.toString() || 'unknown',
-      email: data.user?.email || email,
-      firstName: data.user?.display_name?.split(' ')[0],
-      lastName: data.user?.display_name?.split(' ')[1]
-=======
     const userData = await response.json();
     
     // Store real JWT token if available, otherwise use simple token
@@ -105,24 +87,18 @@
       email: userData.email || email,
       firstName: userData.display_name?.split(' ')[0] || 'User',
       lastName: userData.display_name?.split(' ')[1] || ''
->>>>>>> 3c7f1e7f
     });
     router.push('/dashboard');
   };
 
   const register = async (email: string, password: string, firstName?: string, lastName?: string) => {
-    const response = await fetch('http://localhost:8000/api/auth/register', {
+    const displayName = [firstName, lastName].filter(Boolean).join(' ') || email.split('@')[0];
+    const response = await fetch('http://localhost:8006/users', {
       method: 'POST',
       headers: {
         'Content-Type': 'application/json',
       },
-      credentials: 'include', // Include cookies for CSRF
-      body: JSON.stringify({
-        email,
-        password,
-        first_name: firstName,
-        last_name: lastName
-      }),
+      body: JSON.stringify({ email, password, display_name: displayName }),
     });
 
     if (!response.ok) {
@@ -130,19 +106,11 @@
       throw new Error(error.error || 'Registration failed');
     }
 
-    const data = await response.json();
-
-    // Store both JWT token and CSRF token
-    if (data.token) {
-      localStorage.setItem('token', data.token);
-    }
-    if (data.csrfToken) {
-      localStorage.setItem('csrfToken', data.csrfToken);
-    }
-
+    const userData = await response.json();
+    localStorage.setItem('token', 'authenticated'); // Simple token since no JWT
     setUser({
-      id: data.user?.id?.toString() || 'unknown',
-      email: data.user?.email || email,
+      id: userData.id?.toString() || 'unknown',
+      email: userData.email,
       firstName: firstName,
       lastName: lastName
     });
@@ -151,7 +119,6 @@
 
   const logout = () => {
     localStorage.removeItem('token');
-    localStorage.removeItem('csrfToken');
     setUser(null);
     router.push('/');
   };
