--- conflicted
+++ resolved
@@ -7,15 +7,9 @@
     "test": "jest --coverage"
   },
   "dependencies": {
-    "bcrypt": "^5.1.1",
+    "express": "^4.18.2",
     "cors": "^2.8.5",
-<<<<<<< HEAD
-    "express": "^4.18.2",
-    "kafkajs": "^2.2.4",
-    "pg": "^8.11.3"
-=======
     "pg": "^8.11.3",
     "bcrypt": "^5.1.1"
->>>>>>> 9a2e296e
   }
 }